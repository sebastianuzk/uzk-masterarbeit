# ============================================================================
# CORE AGENT DEPENDENCIES
# ============================================================================
# LangChain & LangGraph für den autonomen Agent
langchain>=0.1.0
langgraph>=0.0.26
langchain-community>=0.0.13
langchain-core>=0.1.0
langchain-ollama>=0.1.0

# Configuration & Environment
python-dotenv>=1.0.0

# UI Framework
streamlit>=1.29.0
<<<<<<< HEAD
duckduckgo-search>=4.4.0
requests>=2.31.0
beautifulsoup4>=4.12.2
httpx>=0.25.0
=======

# Agent Tools
duckduckgo-search>=4.4.0    # DuckDuckGo-Suche (kein API-Key benötigt)
wikipedia>=1.4.0            # Wikipedia-API
requests>=2.31.0            # HTTP-Requests
beautifulsoup4>=4.12.2      # HTML-Parsing für Web Scraper Tool
httpx>=0.25.0               # Async HTTP-Client

# Testing
>>>>>>> 8655bdaf
pytest>=7.0.0
pytest-asyncio>=0.21.0      # Async-Tests

# ============================================================================
# WEB SCRAPER DEPENDENCIES
# ============================================================================
# Async HTTP & Crawling
aiohttp>=3.8.0              # Asynchrones HTTP für paralleles Scraping

# HTML/XML Parsing
lxml>=4.9.0                 # Schneller XML/HTML-Parser (BeautifulSoup Backend)

# Vector Database & Embeddings
chromadb>=0.4.0             # Vector-Datenbank für RAG-System
sentence-transformers>=2.2.0 # Lokale Embeddings (all-MiniLM-L6-v2, 384 dim)

# PDF Processing (für PDF-Dokumente auf Websites)
pypdf>=3.0.0                # PDF-Lesen und -Extraktion
PyPDF2>=3.0.0               # Alternative PDF-Bibliothek
pdfplumber>=0.9.0           # Erweiterte PDF-Verarbeitung mit Layout-Analyse

# Web Crawling & Ethics
robotexclusionrulesparser>=1.7.0  # robots.txt Parser für ethisches Scraping

# Utilities
tqdm>=4.64.0                # Progress Bars für lange Scraping-Operationen

# ============================================================================
# NOTIZEN
# ============================================================================
# Ollama muss separat installiert werden: https://ollama.ai
# Nach Installation: ollama pull llama3.1:8b<|MERGE_RESOLUTION|>--- conflicted
+++ resolved
@@ -13,51 +13,27 @@
 
 # UI Framework
 streamlit>=1.29.0
-<<<<<<< HEAD
 duckduckgo-search>=4.4.0
 requests>=2.31.0
 beautifulsoup4>=4.12.2
 httpx>=0.25.0
-=======
 
 # Agent Tools
 duckduckgo-search>=4.4.0    # DuckDuckGo-Suche (kein API-Key benötigt)
-wikipedia>=1.4.0            # Wikipedia-API
 requests>=2.31.0            # HTTP-Requests
 beautifulsoup4>=4.12.2      # HTML-Parsing für Web Scraper Tool
 httpx>=0.25.0               # Async HTTP-Client
 
 # Testing
->>>>>>> 8655bdaf
 pytest>=7.0.0
 pytest-asyncio>=0.21.0      # Async-Tests
 
-# ============================================================================
-# WEB SCRAPER DEPENDENCIES
-# ============================================================================
-# Async HTTP & Crawling
-aiohttp>=3.8.0              # Asynchrones HTTP für paralleles Scraping
-
-# HTML/XML Parsing
-lxml>=4.9.0                 # Schneller XML/HTML-Parser (BeautifulSoup Backend)
-
-# Vector Database & Embeddings
-chromadb>=0.4.0             # Vector-Datenbank für RAG-System
-sentence-transformers>=2.2.0 # Lokale Embeddings (all-MiniLM-L6-v2, 384 dim)
-
-# PDF Processing (für PDF-Dokumente auf Websites)
-pypdf>=3.0.0                # PDF-Lesen und -Extraktion
-PyPDF2>=3.0.0               # Alternative PDF-Bibliothek
-pdfplumber>=0.9.0           # Erweiterte PDF-Verarbeitung mit Layout-Analyse
-
-# Web Crawling & Ethics
-robotexclusionrulesparser>=1.7.0  # robots.txt Parser für ethisches Scraping
-
-# Utilities
-tqdm>=4.64.0                # Progress Bars für lange Scraping-Operationen
-
-# ============================================================================
-# NOTIZEN
-# ============================================================================
-# Ollama muss separat installiert werden: https://ollama.ai
-# Nach Installation: ollama pull llama3.1:8b+# Web Scraper Dependencies  
+aiohttp>=3.8.0
+chromadb>=0.4.0
+# faiss-cpu>=1.7.4  # Removed - not used in current implementation
+sentence-transformers>=2.2.0
+# numpy>=1.21.0  # Already included with sentence-transformers
+lxml>=4.9.0
+# pandas>=1.5.0  # Removed - not used in current implementation
+tqdm>=4.64.0