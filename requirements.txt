# ============================================================================
# CORE AGENT DEPENDENCIES
# ============================================================================
# LangChain & LangGraph für den autonomen Agent
langchain>=0.1.0
langgraph>=0.0.26
langchain-community>=0.0.13
langchain-core>=0.1.0
langchain-ollama>=0.1.0

# Configuration & Environment
langsmith>=0.1.0
python-dotenv>=1.0.0

# UI Framework
streamlit>=1.29.0

# Agent Tools
duckduckgo-search>=4.4.0    # DuckDuckGo-Suche (kein API-Key benötigt)
requests>=2.31.0            # HTTP-Requests
beautifulsoup4>=4.12.2      # HTML-Parsing für Web Scraper Tool
httpx>=0.25.0               # Async HTTP-Client

# Testing
pytest>=7.0.0
pytest-asyncio>=0.21.0      # Async-Tests

# ============================================================================
# WEB SCRAPER DEPENDENCIES
# ============================================================================
# Async HTTP & Crawling
aiohttp>=3.8.0              # Asynchrones HTTP für paralleles Scraping

# HTML/XML Parsing
lxml>=4.9.0                 # Schneller XML/HTML-Parser (BeautifulSoup Backend)

# Vector Database & Embeddings
chromadb>=0.4.0             # Vector-Datenbank für RAG-System
sentence-transformers>=2.2.0 # Lokale Embeddings (all-MiniLM-L6-v2, 384 dim)

# PDF Processing (für PDF-Dokumente auf Websites)
pypdf>=3.0.0                # PDF-Lesen und -Extraktion
PyPDF2>=3.0.0               # Alternative PDF-Bibliothek
pdfplumber>=0.9.0           # Erweiterte PDF-Verarbeitung mit Layout-Analyse

# Web Crawling & Ethics
robotexclusionrulesparser>=1.7.0  # robots.txt Parser für ethisches Scraping

# Utilities
tqdm>=4.64.0                # Progress Bars für lange Scraping-Operationen

<<<<<<< HEAD
# Web Scraper Dependencies  
aiohttp>=3.8.0
chromadb>=0.4.0
sentence-transformers>=2.2.0
lxml>=4.9.0
tqdm>=4.64.0

# Process Engine Dependencies
# pyzeebe>=3.0.0  # Optional - für echte Zeebe Engine
# camunda-external-task-client-python3>=3.0.0  # Optional
pandas>=2.0.0  # Für Streamlit Datenvisualisierung
# sqlite3  # Built-in Python - für lokale Process Database
pydantic>=2.0.0
dataclasses-json>=0.6.0

# Camunda Platform 7 Integration
pycamunda>=0.14.0  # Python REST client for Camunda Platform 7
docker>=6.1.0  # Docker Python SDK for container management
python-multipart>=0.0.6  # For file uploads to Camunda
xmltodict>=0.13.0  # XML parsing for BPMN files
typing-extensions>=4.0.0  # Enhanced type hints
=======
# ============================================================================
# NOTIZEN
# ============================================================================
# Ollama muss separat installiert werden: https://ollama.ai
# Nach Installation: ollama pull llama3.1:8b
>>>>>>> 91d955a1
<|MERGE_RESOLUTION|>--- conflicted
+++ resolved
@@ -49,13 +49,12 @@
 # Utilities
 tqdm>=4.64.0                # Progress Bars für lange Scraping-Operationen
 
-<<<<<<< HEAD
-# Web Scraper Dependencies  
-aiohttp>=3.8.0
-chromadb>=0.4.0
-sentence-transformers>=2.2.0
-lxml>=4.9.0
-tqdm>=4.64.0
+# ============================================================================
+# NOTIZEN
+# ============================================================================
+# Ollama muss separat installiert werden: https://ollama.ai
+# Nach Installation: ollama pull llama3.1:8b
+
 
 # Process Engine Dependencies
 # pyzeebe>=3.0.0  # Optional - für echte Zeebe Engine
@@ -70,11 +69,4 @@
 docker>=6.1.0  # Docker Python SDK for container management
 python-multipart>=0.0.6  # For file uploads to Camunda
 xmltodict>=0.13.0  # XML parsing for BPMN files
-typing-extensions>=4.0.0  # Enhanced type hints
-=======
-# ============================================================================
-# NOTIZEN
-# ============================================================================
-# Ollama muss separat installiert werden: https://ollama.ai
-# Nach Installation: ollama pull llama3.1:8b
->>>>>>> 91d955a1
+typing-extensions>=4.0.0  # Enhanced type hints