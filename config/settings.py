"""
Konfigurationseinstellungen für den Autonomen Chatbot-Agenten
"""
import os
from dotenv import load_dotenv

# Lade Umgebungsvariablen aus .env Datei
load_dotenv()

class Settings:
    """Zentrale Konfigurationsklasse"""
    
    # Ollama Konfiguration
    OLLAMA_BASE_URL = os.getenv("OLLAMA_BASE_URL", "http://localhost:11434")
<<<<<<< HEAD
    OLLAMA_MODEL = os.getenv("OLLAMA_MODEL", "gpt-oss:20b")
    
    # Camunda Konfiguration
    CAMUNDA_BASE_URL = os.getenv("CAMUNDA_BASE_URL", "http://localhost:8080/engine-rest")
=======
    OLLAMA_MODEL = os.getenv("OLLAMA_MODEL", "llama3.2:3b")  # Kleineres Modell für begrenzte RAM-Systeme
>>>>>>> 91d955a1
    
    # LLM Konfiguration
    TEMPERATURE = 0.7
    
    # Agent Konfiguration
    MAX_ITERATIONS = 10
    MEMORY_SIZE = 100
    
    # Tool Konfiguration
    ENABLE_WEB_SCRAPER = True
    ENABLE_DUCKDUCKGO = True
    
    # E-Mail-Konfiguration
    SMTP_SERVER = os.getenv("SMTP_SERVER")
    SMTP_PORT = int(os.getenv("SMTP_PORT"))
    SMTP_USERNAME = os.getenv("SMTP_USERNAME")
    SMTP_PASSWORD = os.getenv("SMTP_PASSWORD")
    DEFAULT_RECIPIENT = os.getenv("DEFAULT_RECIPIENT")
    
    # Streamlit Konfiguration
    PAGE_TITLE = "🤖 Autonomer Chatbot-Agent"
    PAGE_ICON = "🤖"
    
<<<<<<< HEAD
    # Process Engine Konfiguration
    ENABLE_PROCESS_ENGINE = os.getenv("ENABLE_PROCESS_ENGINE", "false").lower() == "true"
    CAMUNDA_ZEEBE_ADDRESS = os.getenv("CAMUNDA_ZEEBE_ADDRESS", "localhost:26500")
    CAMUNDA_OPERATE_URL = os.getenv("CAMUNDA_OPERATE_URL", "http://localhost:8081")
    CAMUNDA_TASKLIST_URL = os.getenv("CAMUNDA_TASKLIST_URL", "http://localhost:8082")
    CAMUNDA_TENANT_ID = os.getenv("CAMUNDA_TENANT_ID", "university")
=======
    # LangSmith Tracing Konfiguration
    LANGSMITH_API_KEY = os.getenv("LANGSMITH_API_KEY")
    LANGSMITH_PROJECT = os.getenv("LANGSMITH_PROJECT")
    LANGSMITH_TRACING = os.getenv("LANGSMITH_TRACING", "false").lower() == "true"
>>>>>>> 91d955a1
    
    @classmethod
    def validate(cls):
        """Validiere erforderliche Konfigurationen"""
        # Für Ollama sind keine API-Schlüssel erforderlich
        # Nur prüfen, ob Ollama-Server erreichbar ist
        import requests
        try:
            response = requests.get(f"{cls.OLLAMA_BASE_URL}/api/tags", timeout=5)
            if response.status_code != 200:
                print("⚠️ Warnung: Ollama-Server nicht erreichbar. Stellen Sie sicher, dass Ollama läuft.")
        except requests.RequestException:
            print("⚠️ Warnung: Ollama-Server nicht erreichbar. Starten Sie Ollama mit: ollama serve")
        
        # E-Mail-Konfiguration prüfen
        if not cls.SMTP_USERNAME or not cls.SMTP_PASSWORD:
            print("⚠️ Warnung: E-Mail-Konfiguration unvollständig.")
            print("   Bitte konfigurieren Sie SMTP_USERNAME und SMTP_PASSWORD in der .env Datei.")
            print("   Siehe EMAIL_SETUP.md für Anweisungen.")
        
        if not cls.DEFAULT_RECIPIENT:
            print("⚠️ Warnung: DEFAULT_RECIPIENT nicht konfiguriert.")
            print("   E-Mails können nicht gesendet werden ohne Empfänger-Adresse.")

# Globale Instanz
settings = Settings()

# Module-Level Exports für einfachen Import
OLLAMA_BASE_URL = settings.OLLAMA_BASE_URL
OLLAMA_MODEL = settings.OLLAMA_MODEL
TEMPERATURE = settings.TEMPERATURE
MAX_ITERATIONS = settings.MAX_ITERATIONS
MEMORY_SIZE = settings.MEMORY_SIZE
ENABLE_WEB_SCRAPER = settings.ENABLE_WEB_SCRAPER
ENABLE_DUCKDUCKGO = settings.ENABLE_DUCKDUCKGO
PAGE_TITLE = settings.PAGE_TITLE
PAGE_ICON = settings.PAGE_ICON

# LangSmith-Konfiguration Exports
LANGSMITH_API_KEY = settings.LANGSMITH_API_KEY
LANGSMITH_PROJECT = settings.LANGSMITH_PROJECT
LANGSMITH_TRACING = settings.LANGSMITH_TRACING

# E-Mail-Konfiguration Exports
SMTP_SERVER = settings.SMTP_SERVER
SMTP_PORT = settings.SMTP_PORT
SMTP_USERNAME = settings.SMTP_USERNAME
SMTP_PASSWORD = settings.SMTP_PASSWORD
DEFAULT_RECIPIENT = settings.DEFAULT_RECIPIENT<|MERGE_RESOLUTION|>--- conflicted
+++ resolved
@@ -12,14 +12,10 @@
     
     # Ollama Konfiguration
     OLLAMA_BASE_URL = os.getenv("OLLAMA_BASE_URL", "http://localhost:11434")
-<<<<<<< HEAD
     OLLAMA_MODEL = os.getenv("OLLAMA_MODEL", "gpt-oss:20b")
     
     # Camunda Konfiguration
     CAMUNDA_BASE_URL = os.getenv("CAMUNDA_BASE_URL", "http://localhost:8080/engine-rest")
-=======
-    OLLAMA_MODEL = os.getenv("OLLAMA_MODEL", "llama3.2:3b")  # Kleineres Modell für begrenzte RAM-Systeme
->>>>>>> 91d955a1
     
     # LLM Konfiguration
     TEMPERATURE = 0.7
@@ -43,19 +39,17 @@
     PAGE_TITLE = "🤖 Autonomer Chatbot-Agent"
     PAGE_ICON = "🤖"
     
-<<<<<<< HEAD
     # Process Engine Konfiguration
     ENABLE_PROCESS_ENGINE = os.getenv("ENABLE_PROCESS_ENGINE", "false").lower() == "true"
     CAMUNDA_ZEEBE_ADDRESS = os.getenv("CAMUNDA_ZEEBE_ADDRESS", "localhost:26500")
     CAMUNDA_OPERATE_URL = os.getenv("CAMUNDA_OPERATE_URL", "http://localhost:8081")
     CAMUNDA_TASKLIST_URL = os.getenv("CAMUNDA_TASKLIST_URL", "http://localhost:8082")
     CAMUNDA_TENANT_ID = os.getenv("CAMUNDA_TENANT_ID", "university")
-=======
+    
     # LangSmith Tracing Konfiguration
     LANGSMITH_API_KEY = os.getenv("LANGSMITH_API_KEY")
     LANGSMITH_PROJECT = os.getenv("LANGSMITH_PROJECT")
     LANGSMITH_TRACING = os.getenv("LANGSMITH_TRACING", "false").lower() == "true"
->>>>>>> 91d955a1
     
     @classmethod
     def validate(cls):
