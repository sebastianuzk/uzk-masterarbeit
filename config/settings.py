"""
Konfigurationseinstellungen für den Autonomen Chatbot-Agenten
"""
import os
from dotenv import load_dotenv

# Lade Umgebungsvariablen aus .env Datei
load_dotenv()

class Settings:
    """Zentrale Konfigurationsklasse"""
    
    # Ollama Konfiguration
    OLLAMA_BASE_URL = os.getenv("OLLAMA_BASE_URL", "http://localhost:11434")
    OLLAMA_MODEL = os.getenv("OLLAMA_MODEL", "llama3.1:8b")
    
    # LLM Konfiguration
    TEMPERATURE = 0.7
    
    # Agent Konfiguration
    MAX_ITERATIONS = 10
    MEMORY_SIZE = 100
    
    # Tool Konfiguration
    ENABLE_WIKIPEDIA = True
    ENABLE_WEB_SCRAPER = True
    ENABLE_DUCKDUCKGO = True
    
    # E-Mail-Konfiguration
    SMTP_SERVER = os.getenv("SMTP_SERVER", "smtp.gmail.com")
    SMTP_PORT = int(os.getenv("SMTP_PORT", "587"))
<<<<<<< HEAD
    SMTP_USERNAME = os.getenv("SMTP_USERNAME", "")
    SMTP_PASSWORD = os.getenv("SMTP_PASSWORD", "")
    DEFAULT_RECIPIENT = os.getenv("DEFAULT_RECIPIENT", "")
=======
    SMTP_USERNAME = os.getenv("SMTP_USERNAME")
    SMTP_PASSWORD = os.getenv("SMTP_PASSWORD")
    DEFAULT_RECIPIENT = os.getenv("DEFAULT_RECIPIENT")
>>>>>>> e0023022
    
    # Streamlit Konfiguration
    PAGE_TITLE = "Autonomer Chatbot Agent"
    PAGE_ICON = "🤖"
    
    @classmethod
    def validate(cls):
        """Validiere erforderliche Konfigurationen"""
        # Für Ollama sind keine API-Schlüssel erforderlich
        # Nur prüfen, ob Ollama-Server erreichbar ist
        import requests
        try:
            response = requests.get(f"{cls.OLLAMA_BASE_URL}/api/tags", timeout=5)
            if response.status_code != 200:
                print("⚠️ Warnung: Ollama-Server nicht erreichbar. Stellen Sie sicher, dass Ollama läuft.")
        except requests.RequestException:
            print("⚠️ Warnung: Ollama-Server nicht erreichbar. Starten Sie Ollama mit: ollama serve")
        
        # E-Mail-Konfiguration prüfen
        if not cls.SMTP_USERNAME or not cls.SMTP_PASSWORD:
            print("⚠️ Warnung: E-Mail-Konfiguration unvollständig.")
            print("   Bitte konfigurieren Sie SMTP_USERNAME und SMTP_PASSWORD in der .env Datei.")
            print("   Siehe EMAIL_SETUP.md für Anweisungen.")
        
        if not cls.DEFAULT_RECIPIENT:
            print("⚠️ Warnung: DEFAULT_RECIPIENT nicht konfiguriert.")
            print("   E-Mails können nicht gesendet werden ohne Empfänger-Adresse.")

# Globale Instanz
settings = Settings()

# Module-Level Exports für einfachen Import
OLLAMA_BASE_URL = settings.OLLAMA_BASE_URL
OLLAMA_MODEL = settings.OLLAMA_MODEL
TEMPERATURE = settings.TEMPERATURE
MAX_ITERATIONS = settings.MAX_ITERATIONS
MEMORY_SIZE = settings.MEMORY_SIZE
ENABLE_WIKIPEDIA = settings.ENABLE_WIKIPEDIA
ENABLE_WEB_SCRAPER = settings.ENABLE_WEB_SCRAPER
ENABLE_DUCKDUCKGO = settings.ENABLE_DUCKDUCKGO
PAGE_TITLE = settings.PAGE_TITLE
PAGE_ICON = settings.PAGE_ICON

# E-Mail-Konfiguration Exports
SMTP_SERVER = settings.SMTP_SERVER
SMTP_PORT = settings.SMTP_PORT
SMTP_USERNAME = settings.SMTP_USERNAME
SMTP_PASSWORD = settings.SMTP_PASSWORD
DEFAULT_RECIPIENT = settings.DEFAULT_RECIPIENT<|MERGE_RESOLUTION|>--- conflicted
+++ resolved
@@ -27,17 +27,11 @@
     ENABLE_DUCKDUCKGO = True
     
     # E-Mail-Konfiguration
-    SMTP_SERVER = os.getenv("SMTP_SERVER", "smtp.gmail.com")
-    SMTP_PORT = int(os.getenv("SMTP_PORT", "587"))
-<<<<<<< HEAD
-    SMTP_USERNAME = os.getenv("SMTP_USERNAME", "")
-    SMTP_PASSWORD = os.getenv("SMTP_PASSWORD", "")
-    DEFAULT_RECIPIENT = os.getenv("DEFAULT_RECIPIENT", "")
-=======
+    SMTP_SERVER = os.getenv("SMTP_SERVER")
+    SMTP_PORT = int(os.getenv("SMTP_PORT"))
     SMTP_USERNAME = os.getenv("SMTP_USERNAME")
     SMTP_PASSWORD = os.getenv("SMTP_PASSWORD")
     DEFAULT_RECIPIENT = os.getenv("DEFAULT_RECIPIENT")
->>>>>>> e0023022
     
     # Streamlit Konfiguration
     PAGE_TITLE = "Autonomer Chatbot Agent"
